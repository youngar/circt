--- conflicted
+++ resolved
@@ -813,11 +813,7 @@
     // CHECK: firrtl.connect %e, [[CAST]] : !firrtl.sint<2>, !firrtl.sint<2>
   }
 
-<<<<<<< HEAD
-=======
-// -----
 // Bug: must strip the flip type from the LHS of a value.
-firrtl.circuit "PartialConnectLHSFlip"  {
   firrtl.module @PartialConnectLHSFlip(in %a: !firrtl.bundle<b: bundle<c: flip<uint<2>>>>) { }
   firrtl.module @Foo(in %a: !firrtl.bundle<b: bundle<c: flip<uint<2>>>>) {
     %mgmt_a = firrtl.instance @PartialConnectLHSFlip  {name = "mgmt"} : !firrtl.flip<bundle<b: bundle<c: flip<uint<2>>>>>
@@ -826,10 +822,6 @@
     // CHECK: firrtl.connect %a_b_c, %mgmt_a_b_c : !firrtl.uint<2>, !firrtl.uint<2>
     firrtl.partialconnect %mgmt_a, %a : !firrtl.flip<bundle<b: bundle<c: flip<uint<2>>>>>, !firrtl.bundle<b: bundle<c: flip<uint<2>>>>
   }
-}
-
-// -----
->>>>>>> 1ac87078
 
 // Test partial connect with analogs are transformed to attaches.
   firrtl.module @PartialConnectAnalogs() {
